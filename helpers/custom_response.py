--- conflicted
+++ resolved
@@ -19,176 +19,6 @@
 
 
 class CustomResponse:
-<<<<<<< HEAD
-	"""A class to handle custom responses."""
-
-	def __init__(self, client: discord.Client | Type[discord.Client], name: Optional[str] = None) -> None:
-		"""A custom message instance.
-
-		Parameters
-		----------
-		client: `discord.Client`
-			The client object with a `db` attribute.
-		name: `str`
-			The name of the cog that uses this class.
-		"""
-		self.client = client
-		self.name = name
-		self.localizations = { }
-
-		self.load_localizations()
-
-	@staticmethod
-	def convert_embeds(data: Any) -> Any:
-		"""Converts `data`'s embed (dict) or embeds (list) keys' values into a discord.Embed.
-
-		This converts in a smart way: if there are both an `embed` and `embeds` key, `embed` will be merged into `embeds`.
-
-		Parameters
-		----------
-		data: `Any`
-			The data that might contain an `embed` or an `embeds` key. Conversion is only performed if this is a `dict`.
-
-		Raises
-		------
-		ValueError
-			If there are more than 10 embeds.
-
-		Returns
-		--------
-		Any
-			The original data, but with usable `discord.Embed`s.
-		"""
-		if isinstance(data, dict) and (data.get("embed") or data.get("embeds")):
-			if len(data.get("embeds", [])) > 10:
-				raise ValueError(f"The maximum number of embeds is 10. You have {len(data['embeds'])} embeds.")
-			if data.get("embed") and not data.get("embeds"):
-				data["embeds"] = [data["embed"]]
-
-			data.pop("embed", None)
-
-			cleaned_embeds = []
-			for embed_dict in data.get("embeds", []):
-				if not isinstance(embed_dict, dict):
-					continue
-				fields = embed_dict.get("fields", [])
-				cleaned_fields = []
-
-				for field in fields:
-					value = field.get("value")
-					if value in ("None", "0", ""):
-						continue # skip empty fields
-					if value == "True":
-						field["value"] = emojis.CHECK
-					if value == "False":
-						field["value"] = emojis.XMARK
-					cleaned_fields.append(field)
-
-				embed_dict["fields"] = cleaned_fields
-				cleaned_embeds.append(discord.Embed.from_dict(embed_dict))
-
-			data["embeds"] = cleaned_embeds
-		return data
-
-
-	@overload
-	def update_localizations(self, data: dict):
-		...
-
-	@overload
-	def update_localizations(self, path: str):
-		...
-
-	def update_localizations(self, data: Union[dict, str]):
-		if isinstance(data, dict):
-			self.localizations.update(data)
-		elif isinstance(data, str):
-			self.load_localizations(data)
-
-	def load_localizations(self, path: str = "./localization"):
-		localization_path = pathlib.Path(path)
-		for file_path in localization_path.glob("*.l10n.json"):
-			lang = file_path.stem.removesuffix(".l10n")
-			temp_dict = { }
-			try:
-				with open(file_path, encoding="utf-8") as f:
-					data = json.load(f)
-					if not isinstance(data, dict):
-						raise ValueError(f"Expected dict in {file_path}, got {type(data).__name__}")
-					if lang not in temp_dict:
-						temp_dict[lang] = { }
-					temp_dict[lang].update(data)
-			except Exception as e:
-				logger.warning(f"Failed to load {file_path}: {e}")
-			finally:
-				self.localizations.update(temp_dict)
-
-	async def get_message(
-		self, name: str, locale: Union[str, discord.Locale, discord.Guild, discord.Interaction, commands.Context], *,
-		convert_embeds: bool = True, **kwargs: Any
-	) -> Union[dict, str, list, int, float, bool]:
-		"""Gets a custom message from the database, or if not found, gets the default message.
-
-		Parameters
-		----------
-		name: str
-			The name of the message.
-		locale: Union[str, discord.Locale, discord.Guild, discord.Interaction, commands.Context]
-			The locale to use or the context to derive it.
-		convert_embeds: bool
-			Whether to convert the embeds in the message to discord.Embeds.
-
-		Returns
-		-------
-		Union[dict, str, list, int, float, bool]
-			The message payload.
-		"""
-		from main import DEBUG
-		original = locale
-
-		if isinstance(locale, (discord.Interaction, commands.Context)):
-			locale = locale.guild.preferred_locale if (locale.guild and locale.guild.preferred_locale) else "en"
-		elif isinstance(locale, discord.Guild):
-			locale = locale.preferred_locale or "en"
-		else:
-			locale = str(locale)
-
-		context_formatting = { "author": CustomMember.from_member(original.author) if isinstance(
-			original, commands.Context
-		) else CustomUser.from_user(original.user) if isinstance(original, discord.Interaction) else None, "guild": (CustomGuild.from_guild(original.guild) if isinstance(
-			original, (discord.Interaction, commands.Context)
-		) and hasattr(original, "guild") else CustomGuild.from_guild(original) if isinstance(
-			original, discord.Guild
-		) else None), "now": datetime.datetime.now(datetime.timezone.utc).strftime("%Y-%m-%dT%H:%M:%S.%fZ") }
-
-		if DEBUG:
-			self.load_localizations("../localization")
-
-		payload = localization.Localization(self.localizations, default_locale="en").localize(
-			name, locale, **kwargs, random=r"{random}", **context_formatting
-		)
-
-		if isinstance(payload, dict):
-			if random_value := payload.get("random"):
-				payload = localization.Localization.format_strings(payload, random=random.choice(random_value))
-			payload.pop("random", None)
-			payload = self.convert_embeds(payload) if convert_embeds else payload
-
-			if payload.get("reply"):
-				payload["reference"] = original.message if isinstance(
-					original, (discord.Interaction, commands.Context)
-				) else None
-			payload.pop("reply", None)
-
-			if payload.get("ephemeral") or payload.get("delete_after"):
-				if not isinstance(original, discord.Interaction):
-					payload.pop("ephemeral", None)
-				else:
-					payload.pop("delete_after", None)
-		return payload
-
-	__call__ = get_message
-=======
     """A class to handle custom responses."""
 
     def __init__(
@@ -391,5 +221,4 @@
                     payload.pop("delete_after", None)
         return payload
 
-    __call__ = get_message
->>>>>>> 82e3a9c2
+    __call__ = get_message