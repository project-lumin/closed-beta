import asyncio
import datetime
import json
import logging
import os
import pathlib
import platform
import time
import traceback
from dataclasses import dataclass
from pathlib import Path
from time import perf_counter
from typing import Optional, Literal, Union, Any, Sequence

import asyncpg
import discord
from discord import app_commands
from discord.ext import commands, localization
from dotenv import load_dotenv

import helpers
from helpers import custom_response, emojis

for handler in logging.root.handlers[:]:
	# prevent double logging
	logging.root.removeHandler(handler)

discord.utils.setup_logging(level=logging.INFO, root=True)
logger = logging.getLogger()

load_dotenv()
TOKEN = os.getenv("TOKEN")
DEBUG = False
"""Whether the bot is in debug mode or not. This controls which token and prefix to use and where to send error reports.
If you're on Windows, this will be set to True automatically."""
if platform.system() == "Windows":
	DEBUG = True

if DEBUG:
	TOKEN = os.getenv("DEBUG_TOKEN")

slash_command_localization: Optional[localization.Localization] = None

def update_slash_localizations():
	slash_localizations = { }

	# load the slash localization files and combine them into one dictionary
	for file_path in pathlib.Path("./slash_localization").glob("*.l10n.json"):
		lang = file_path.stem.removesuffix(".l10n")
		try:
			with open(file_path, encoding="utf-8") as f:
				data = json.load(f)
				if not isinstance(data, dict):
					raise ValueError(f"Expected dict in {file_path}, got {type(data).__name__}")
				if lang not in slash_localizations:
					slash_localizations[lang] = { }
				slash_localizations[lang].update(data)
		except Exception as e:
			logger.warning(f"Failed to load {file_path}: {e}")
	global slash_command_localization
	slash_command_localization = localization.Localization(slash_localizations, default_locale="en", separator="-")

if __name__ == '__main__':
	if platform.system() != "Windows":
		import uvloop  # type: ignore

		uvloop.install()
		asyncio.set_event_loop_policy(uvloop.EventLoopPolicy())
		logger.info("Using uvloop event loop policy")
	else:
		asyncio.set_event_loop_policy(asyncio.WindowsSelectorEventLoopPolicy())
		logger.info("Using default event loop policy")

@dataclass
class Command:
	name: str
	description: str
	usage: str
	prefix: str

	@classmethod
	def from_ctx(cls, ctx: commands.Context):
		prefix = ctx.prefix.replace(ctx.me.mention, f"@{ctx.me.display_name}") if ctx.prefix else "?!"
		if ctx.command and slash_command_localization:
			usage = slash_command_localization(ctx.command.usage, ctx) if ctx.command.usage else ctx.command.qualified_name
			description = slash_command_localization(ctx.command.description, ctx)
			return cls(
				name=ctx.command.qualified_name, description=description if isinstance(description, str) and description else "-",
				usage=f"{prefix}{usage}", prefix=prefix
			)

@dataclass
class Argument:
	name: str
	description: str
	default: Any
	annotation: Any
	required: bool

	@classmethod
	def from_param(cls, param: commands.Parameter, ctx: commands.Context):
		if slash_command_localization:
			localized_name = slash_command_localization(param.displayed_name or param.name, ctx)
			description = slash_command_localization(param.description, ctx) if param.description else "-"
			return cls(
				name=localized_name if isinstance(localized_name, str) else "arg", description=description if isinstance(description, str) and description else "-",
				default=param.default, annotation=param.annotation, required=param.required
			)

class Context(commands.Context):
	async def send(  # type: ignore
		self, key: Optional[str] = None, *, content: Optional[str] = None, tts: bool = False,
		embed: Optional[discord.Embed] = None, embeds: Optional[Sequence[discord.Embed]] = None,
		file: Optional[discord.File] = None, files: Optional[Sequence[discord.File]] = None,
		stickers: Optional[Sequence[Union[discord.GuildSticker, discord.StickerItem]]] = None,
		delete_after: Optional[float] = None, nonce: Optional[Union[str, int]] = None,
		allowed_mentions: Optional[discord.AllowedMentions] = None,
		reference: Optional[Union[discord.Message, discord.MessageReference, discord.PartialMessage]] = None,
		mention_author: Optional[bool] = None, view: Optional[discord.ui.View] = None, suppress_embeds: bool = False,
		ephemeral: bool = False, silent: bool = False, poll: Optional[discord.Poll] = None, **format_kwargs: object
	) -> discord.Message:
		"""
		Sends a localized or raw message by merging the arguments passed to send with a
		localized payload (if a localization key is provided) and then delegating to
		super().send.

		Exactly one of the following must be provided:
		  - A localization key as the first positional argument (key)
		  - A raw message string via the keyword-only argument `content`

		No errors will be raised if both or neither are provided.
		"""
		base_args = { "content": content, "tts": tts, "embed": embed, "embeds": embeds, "file": file, "files": files,
			"stickers": stickers, "nonce": nonce, "allowed_mentions": allowed_mentions, "reference": reference,
			"mention_author": mention_author, "view": view, "suppress_embeds": suppress_embeds, "ephemeral": ephemeral,
			"silent": silent, "poll": poll }

		locale_str = self.guild.preferred_locale if self.guild and self.guild.preferred_locale else "en"

		if key is not None:
			localized_payload = await self.bot.custom_response.get_message(key, locale_str, **format_kwargs)
		else:
			localized_payload = content

		if isinstance(localized_payload, dict):
			base_args.update(localized_payload)
		else:
			base_args["content"] = localized_payload

		merged_args = { k: v for k, v in base_args.items() if v is not None }

		msg = await super().send(**merged_args)
		if delete_after is not None:
			await msg.delete(delay=delete_after)
		return msg

	async def reply(self, *args, **kwargs) -> discord.Message:
		"""
		Behaves like send, but automatically sets reference to self.message. Don't use this unless it's necessary.
		"""
		kwargs.setdefault("reference", self.message)
		return await self.send(*args, **kwargs)

class SlashCommandLocalizer(app_commands.Translator):
	"""Localizes slash commands and their arguments using discord-localization.
	This uses the localization set by the user, not the guild's locale."""

	async def translate(
		self, string: app_commands.locale_str, locale: discord.Locale, context: app_commands.TranslationContext
		) -> str | None:
		if slash_command_localization:
			localized: Union[str, list[str], dict[str, Any]] = slash_command_localization.translate(string.message, str(locale))
			if isinstance(localized, (list, dict)):
				return None
			return localized

	async def unload(self) -> None:
		benchmark = perf_counter()
		logger.info("Unloading Slash Localizer...")
		await super().unload()
		end = perf_counter() - benchmark
		logger.info(f"Unloaded Slash Localizer in {end:.2f}s")

	async def load(self) -> None:
		benchmark = perf_counter()
		logger.info("Loading Slash Localizer...")
		await super().load()
		end = perf_counter() - benchmark
		logger.info(f"Loaded Slash Localizer in {end:.2f}s")

class MyClient(commands.AutoShardedBot):
	"""Represents the bot client. Inherits from `commands.AutoShardedBot`."""

	def __init__(self):
		update_slash_localizations()
		self.uptime: Optional[datetime.datetime] = None
		self.loop: asyncio.AbstractEventLoop = asyncio.new_event_loop()
		intents: discord.Intents = discord.Intents.all()
		self.db: asyncpg.Pool = None  # type: ignore
		self.ready_event = asyncio.Event()
		self.devs = [648168353453572117,  # pearoo
			657350415511322647,  # liba
			452133888047972352,  # aki26
			1051181672508444683,  # sarky
		]
		super().__init__(
			command_prefix=self.get_prefix, # type: ignore
			heartbeat_timeout=150.0, intents=intents, case_insensitive=False,
			activity=discord.CustomActivity(name="Bot starting...", emoji="🟡"), status=discord.Status.idle,
			chunk_guilds_at_startup=False, loop=self.loop,
			member_cache_flags=discord.MemberCacheFlags.from_intents(intents), max_messages=20000
		)
		self.custom_response = custom_response.CustomResponse(self)

	async def get_prefix(self, message: discord.Message) -> Union[str, list[str]]:
		if DEBUG:
			return "?"
		if not message.guild:
			return "?!"
		prefix = await self.db.fetchrow("SELECT * FROM guilds WHERE guild_id = $1", message.guild.id)
		if not prefix:
			return commands.when_mentioned_or("?!")(self, message)
		else:
			if prefix["mention"]:
				return commands.when_mentioned_or(prefix["prefix"])(self, message)
			else:
				return prefix["prefix"]

	async def on_guild_join(self, guild: discord.Guild):
		row = await self.db.fetchrow("SELECT * FROM guilds WHERE guild_id = $1", guild.id)
		if not row:
			await self.db.execute("INSERT INTO guilds (guild_id) VALUES ($1)", guild.id)

	async def get_context( # type: ignore # pyright is crying because of mismatched arguments, we can disregard it
		self, origin: Union[discord.Message, discord.Interaction], /, *,
		cls=Context, ) -> Any:
		return await super().get_context(origin, cls=cls)

	async def setup_hook(self):
		logger.info("Running initial setup hook...")
		benchmark = perf_counter()

		await self.database_initialization()
		await self.first_time_database()
		await self.load_cogs()
		await self.tree.set_translator(SlashCommandLocalizer())
		end = perf_counter() - benchmark
		logger.info(f"Initial setup hook complete in {end:.2f}s")

	async def database_initialization(self):
		logger.info("Connecting to database...")
		benchmark = perf_counter()
		# Connects to database
		self.db = await asyncpg.create_pool(
			host=os.getenv("DB_HOST"), database="lumin_beta",
			# ! Replace with default database name when ran for the first time
			# ! Any subsequent executions of this code must use `database="lumin"`
			user="lumin", password=os.getenv("DB_PASSWORD"), port=os.getenv("DB_PORT"), timeout=None,
			max_inactive_connection_lifetime=120  # timeout is 2 mins
		)
		end = perf_counter() - benchmark
		logger.info(f"Connected to database in {end:.2f}s")

	async def first_time_database(self):
		logger.info("Running first time database setup...")
		benchmark = perf_counter()
		database_exists = await self.db.fetchval(
			"SELECT 1 FROM information_schema.schemata WHERE schema_name = 'public'"
			)  # type: ignore
		if not database_exists:
			await self.db.execute("CREATE DATABASE lumin_beta OWNER lumin")
			logger.info("Created database 'lumin'!")

		# integer\s+default\s+nextval\('(\w+)_\w+_seq'::regclass\)\s+not\s+null\s+constraint\s+\1_\w+_pkey\s+primary\s+key,

		with open("first_time.sql", encoding="utf-8") as f:
			# "ok ok but pearoo how do i update this if i
			# feel like updating the db structure for no
			# particular reason"

			# please just use pycharm its actually goated,
			# if you add the db to the project and select
			# lumin.public.tables then press Ctrl + Alt + G
			# it will generate the SQL for you which is crazy
			# tbh like wtf
			await self.db.execute(f.read())

		end = perf_counter() - benchmark
		logger.info(
			f"First time database setup complete in {end:.2f}s, you may now comment out the execution of this method in setup_hook"
			)

	async def load_cogs(self):
		logger.info("Loading cogs...")
		benchmark = perf_counter()
		# Load all cogs within the cogs folder
<<<<<<< HEAD
		allowed: list[str] = ["afk", "basic", "closedbeta", "economy", "info", "mod", "setup", "snapshot", "status"]
=======
		allowed: list[str] = ["afk", "basic", "closedbeta", "economy", "log", "mod", "setup", "snapshot", "status"]
>>>>>>> 6bf108cd
		cogs = Path("./cogs").glob("*.py")
		for cog in cogs:
			if cog.stem in allowed:  # if you're having issues with cogs not loading, check this list
				await self.load_extension(f"cogs.{cog.stem}")
				logger.info(f"Loaded extension {cog.name}")
		end = perf_counter() - benchmark
		logger.info(f"Loaded cogs in {end:.2f}s")

	async def on_ready(self):
		if not hasattr(self, "uptime"):
			self.uptime = discord.utils.utcnow()
		logger.info("Bot is ready!")
		logger.info(f"Servers: {len(self.guilds)}, Commands: {len(self.commands)}, Shards: {self.shard_count}")
		logger.info(f"Loaded cogs: {', '.join([cog for cog in self.cogs])}")
		logger.info(f"discord-localization v{localization.__version__}")

	async def handle_error(
		self, ctx: Context, error: Union[discord.errors.DiscordException, app_commands.AppCommandError]
		):
		command = None
		if isinstance(ctx, (Context, commands.Context)):
			command = Command.from_ctx(ctx)
		elif hasattr(ctx, "command") and ctx.command:
			command = Command.from_ctx(ctx)

		if isinstance(error, commands.HybridCommandError):
			error = error.original  # type: ignore

		match error:
			case commands.MissingRequiredArgument():
				error: commands.MissingRequiredArgument
				name = slash_command_localization(error.param.name, ctx)
				parameter = f"[{name if error.param.required else f'({name})'}]"

				await ctx.send("errors.missing_required_argument", command=command, parameter=parameter)
			case commands.BotMissingPermissions() | app_commands.BotMissingPermissions():
				error: commands.BotMissingPermissions
				permissions = [(await self.custom_response(f"permissions.{permission}", ctx)) for permission in
				               error.missing_permissions]

				await ctx.send("errors.bot_missing_permissions", command=command, permissions=", ".join(permissions))
			case commands.BadArgument():
				await ctx.send("errors.bad_argument", command=command)
			case commands.MissingPermissions() | app_commands.MissingPermissions():
				error: commands.MissingPermissions
				permissions = [(await self.custom_response(f"permissions.{permission}", ctx)) for permission in
				               error.missing_permissions]

				await ctx.send("errors.missing_permissions", command=command, permissions=", ".join(permissions))
			case commands.CommandOnCooldown():
				error: commands.CommandOnCooldown
				retry_after = helpers.convert_time_to_text(int(error.retry_after))
				await ctx.send("errors.command_on_cooldown", command=command, retry_after=retry_after)
			case commands.ChannelNotFound():
				await ctx.send("errors.channel_not_found", command=command)
			case commands.EmojiNotFound():
				await ctx.send("errors.emoji_not_found", command=command)
			case commands.MemberNotFound():
				await ctx.send("errors.member_not_found", command=command)
			case commands.UserNotFound():
				await ctx.send("errors.user_not_found", command=command)
			case commands.RoleNotFound():
				await ctx.send("errors.role_not_found", command=command)
			case discord.Forbidden():
				await ctx.send("errors.forbidden", command=command)
			case commands.NotOwner():
				await ctx.send("errors.not_owner", command=command)
			case commands.CommandNotFound() | app_commands.CommandNotFound():
				return
			case discord.RateLimited():
				channel: discord.TextChannel = await self.fetch_channel(1268260404677574697)
				webhook: discord.Webhook | None = discord.utils.get(
					await channel.webhooks(), name=f"{self.user.display_name} Rate Limit"
					)
				if not webhook:
					webhook = await channel.create_webhook(name=f"{self.user.display_name} Rate Limit")
				await webhook.send(
					content=f"# ⚠️ RATE LIMIT\n**Guild:** {ctx.guild.name} / {ctx.guild.id}\n**User:** {ctx.author} / {ctx.author.id}\n**Command:** {ctx.command} {'- failed' if ctx.command_failed else ''}\n**Error:** {error}"
					)
				raise error
			case _:
				# if the error is unknown, log it
				channel: discord.TextChannel = ctx.channel if DEBUG and ctx and ctx.channel else await self.fetch_channel(
					1268260404677574697
					)
				stack = "".join(traceback.format_exception(type(error), error, error.__traceback__))
				# if stack is more than 1700 characters, turn it into a .txt file and store it as an attachment
				too_long = len(stack) > 1700
				file: discord.File | None = None
				if too_long:
					with open("auto-report_stack-trace.txt", "w") as f:
						f.write(stack)
					file = discord.File(fp="auto-report_stack-trace.txt", filename="error.txt")
					stack = "The stack trace was too long to send in a message, so it was saved as a file."
				webhook: discord.Webhook = discord.utils.get(
					await channel.webhooks(), name=f"{self.user.display_name} Errors"
					)
				if not webhook:
					webhook = await channel.create_webhook(
						name=f"{self.user.display_name} Errors", avatar=await ctx.me.avatar.read()
						)
				await webhook.send(
					content=f"**ID:** {ctx.message.id}\n"
					        f"**Guild:** {ctx.guild.name if ctx.guild else "DMs"} / {ctx.guild.id if ctx.guild else 0}\n"
					        f"**User:** {ctx.author} / {ctx.author.id}\n"
					        f"**Command:** {ctx.command}\n"
					        f"```{stack}```",
					file=file if too_long and file else discord.abc.MISSING
					)  # type: ignore
				await ctx.reply(
					f"An error has occured and has been reported to the developers. Report ID: `{ctx.message.id}`",
					mention_author=False
					)
				raise error

	async def on_command_error(self, ctx: Context, error: discord.errors.DiscordException):
		await self.handle_error(ctx, error)

	async def on_app_command_error(self, interaction: discord.Interaction, error: app_commands.AppCommandError):
		await self.handle_error(await Context.from_interaction(interaction), error)

logger.info("Starting the bot...")
client = MyClient()

@client.before_invoke
async def before_invoke(ctx: commands.Context):
	if ctx.guild:
		whitelist = [record["guild_id"] for record in
		             await client.db.fetch("SELECT guild_id FROM closed_beta WHERE guild_id = $1", ctx.guild.id)]
		if ctx.guild.id not in whitelist:
			return await ctx.guild.leave()
		is_set_up = await client.db.fetchrow("SELECT * FROM guilds WHERE guild_id = $1", ctx.guild.id)
		if not is_set_up:
			await client.db.execute("INSERT INTO guilds (guild_id) VALUES ($1)", ctx.guild.id)
	try:
		# Signals that the bot is still thinking / performing a task
		if ctx.interaction and ctx.interaction.type == discord.InteractionType.application_command:
			await ctx.interaction.response.defer(thinking=True)  # type: ignore
		else:
			await ctx.message.add_reaction(emojis.LOADING)
	except discord.HTTPException:
		pass

@client.after_invoke
async def after_invoke(ctx: commands.Context):
	try:
		await ctx.message.remove_reaction(emojis.LOADING, ctx.me)
	except discord.HTTPException:
		pass

@client.hybrid_command(name="reload", description="reload_specs-description", usage="reload_specs-usage")
@commands.is_owner()
@app_commands.describe(cog="reload_specs-args-cog-description")
@app_commands.rename(cog="reload_specs-args-cog-name")
async def reload(ctx: commands.Context, cog: str):
	try:
		benchmark = perf_counter()
		await client.reload_extension(f"cogs.{cog}")
		end = perf_counter() - benchmark
		await ctx.reply(content=f"Reloaded extension `{cog}` in **{end:.2f}s**")
		logger.info(f"{ctx.author.name} reloaded {cog}.py")
	except Exception as e:
		await ctx.reply(content=f"Failed to reload extension `{cog}`: {e}")

@client.hybrid_command(name="load", description="load_specs-description", usage="load_specs-usage")
@commands.is_owner()
@app_commands.describe(cog="load_specs-args-cog-description")
@app_commands.rename(cog="load_specs-args-cog-name")
async def load(ctx: commands.Context, cog: str):
	try:
		benchmark = perf_counter()
		await client.load_extension(f"cogs.{cog}")
		end = perf_counter() - benchmark
		await ctx.reply(content=f"Loaded extension `{cog}` in **{end:.2f}s**")
		logger.info(f"{ctx.author.name} loaded {cog}.py")
	except Exception as e:
		await ctx.reply(content=f"Failed to load extension `{cog}`: {e}")

@client.hybrid_command(name="unload", description="unload_specs-description", usage="unload_specs-usage")
@commands.is_owner()
@app_commands.describe(cog="unload_specs-args-cog-description")
@app_commands.rename(cog="unload_specs-args-cog-name")
async def unload(ctx: commands.Context, cog: str):
	try:
		benchmark = perf_counter()
		await client.unload_extension(f"cogs.{cog}")
		end = perf_counter() - benchmark
		await ctx.reply(content=f"Unloaded extension `{cog}` in **{end:.2f}s**")
		logger.info(f"{ctx.author.name} unloaded {cog}.py")
	except Exception as e:
		await ctx.reply(content=f"Failed to unload extension `{cog}`: {e}")

@client.hybrid_command(name="l10n-reload", description="l10n-reload_specs-description", usage="l10n-reload_specs-usage")
@commands.is_owner()
@app_commands.describe(path="l10n-reload_specs-args-path-description")
@app_commands.rename(path="l10n-reload_specs-args-path-name")
async def l10nreload(ctx: commands.Context, path: str = "./localization"):
	ctx.bot.custom_response.load_localizations(path)
	await ctx.reply(content="Reloaded localization files.")
	logger.info(f"{ctx.author.name} reloaded localization files.")

@client.hybrid_command(name="sync", description="sync_specs-description", usage="sync_specs-usage")
@commands.is_owner()
@app_commands.describe(guilds="sync_specs-args-guilds-description", scope="sync_specs-args-scope-description")
@app_commands.rename(guilds="sync_specs-args-guilds-name", scope="sync_specs-args-scope-name")
@app_commands.choices(
	scope=[app_commands.Choice(name="sync_specs-args-scope-local", value="~"),
		app_commands.Choice(name="sync_specs-args-scope-global", value="*"),
		app_commands.Choice(name="sync_specs-args-scope-resync", value="^"),
	    app_commands.Choice(name="sync_specs-args-scope-slash", value="/")]
)
async def sync(
	ctx: commands.Context, guilds: commands.Greedy[discord.Object] = None,
	scope: Optional[Literal["~", "*", "^", "/"]] = None
	) -> None:
	tree: discord.app_commands.CommandTree[ctx.bot] = ctx.bot.tree  # type: ignore
	benchmark = time.perf_counter()

	if not guilds:
		if scope == "~":
			synced = await tree.sync(guild=ctx.guild)
		elif scope == "*":
			tree.copy_global_to(guild=ctx.guild)
			synced = await tree.sync(guild=ctx.guild)
		elif scope == "^":
			tree.clear_commands(guild=ctx.guild)
			await tree.sync(guild=ctx.guild)
			synced = []
		elif scope == "/":
			update_slash_localizations()
			await ctx.reply(content="Reloaded slash localizations")
			return
		else:
			update_slash_localizations()
			synced = await tree.sync()

		end = time.perf_counter() - benchmark
		await ctx.reply(
			content=f"Synced **{len(synced)}** {'commands' if len(synced) != 1 else 'command'} {'globally' if scope is None else 'to the current guild'}, took **{end:.2f}s**"
			)
	else:
		update_slash_localizations()
		guilds_synced = 0
		for guild in guilds:
			try:
				await tree.sync(guild=guild)
			except discord.HTTPException:
				pass
			else:
				guilds_synced += 1

		end = time.perf_counter() - benchmark
		await ctx.reply(content=f"Synced the tree to **{guilds_synced}/{len(guilds)}** guilds, took **{end:.2f}s**")

async def start():
	try:
		await client.start(TOKEN)
	except KeyboardInterrupt:
		logger.error("KeyboardInterrupt: Bot shut down by console")
		await client.close()

if __name__ == "__main__":
	if DEBUG:
		TOKEN = os.getenv("DEBUG_TOKEN")
		logger.info("Running in debug mode")
	try:
		loop = asyncio.new_event_loop()
		loop.run_until_complete(start())
	except KeyboardInterrupt:
		logger.error("KeyboardInterrupt: Bot shut down by console")<|MERGE_RESOLUTION|>--- conflicted
+++ resolved
@@ -294,11 +294,7 @@
 		logger.info("Loading cogs...")
 		benchmark = perf_counter()
 		# Load all cogs within the cogs folder
-<<<<<<< HEAD
-		allowed: list[str] = ["afk", "basic", "closedbeta", "economy", "info", "mod", "setup", "snapshot", "status"]
-=======
 		allowed: list[str] = ["afk", "basic", "closedbeta", "economy", "log", "mod", "setup", "snapshot", "status"]
->>>>>>> 6bf108cd
 		cogs = Path("./cogs").glob("*.py")
 		for cog in cogs:
 			if cog.stem in allowed:  # if you're having issues with cogs not loading, check this list
